--- conflicted
+++ resolved
@@ -231,9 +231,7 @@
     static bool try_run_one_yielded_thread();
 };
 
-<<<<<<< HEAD
-    //调度组
-=======
+//调度组
 /// An instance of this class can be used to assign a thread to a particular scheduling group.
 /// Threads can share the same scheduling group if they hold a pointer to the same instance
 /// of this class.
@@ -256,7 +254,6 @@
 /// After those events, if the thread has already run for more than its fraction, it will be scheduled to
 /// run again only after \c period completes, unless there are no other tasks to run (the system is
 /// idle)
->>>>>>> 5e97d5f2
 class thread_scheduling_group {
     std::chrono::nanoseconds _period;//周期
     std::chrono::nanoseconds _quota; //
